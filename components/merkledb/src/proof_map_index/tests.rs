--- conflicted
+++ resolved
@@ -997,74 +997,49 @@
     ProofMapTester::<Raw>::test_map_methods()
 }
 
-<<<<<<< HEAD
-    assert_eq!(index.get(&[1; 32]), None);
-    assert!(!index.contains(&[1; 32]));
-=======
 #[test]
 fn test_map_methods_hashed() {
     ProofMapTester::<Hashed>::test_map_methods()
 }
->>>>>>> a6e0bf66
 
 #[test]
 fn test_insert_trivial_raw() {
     ProofMapTester::<Raw>::test_insert_trivial()
 }
 
-<<<<<<< HEAD
-    assert_eq!(index.get(&[1; 32]), Some(1_u8));
-    assert!(index.contains(&[1; 32]));
-=======
 #[test]
 fn test_insert_trivial_hashed() {
     ProofMapTester::<Hashed>::test_insert_trivial()
 }
->>>>>>> a6e0bf66
 
 #[test]
 fn test_insert_same_key_raw() {
     ProofMapTester::<Raw>::test_insert_same_key()
 }
 
-<<<<<<< HEAD
-    assert!(!index.contains(&[1; 32]));
-    assert_eq!(index.get(&[1; 32]), None);
-=======
 #[test]
 fn test_insert_simple_raw() {
     ProofMapTester::<Raw>::test_insert_simple()
 }
->>>>>>> a6e0bf66
 
 #[test]
 fn test_insert_simple_hashed() {
     ProofMapTester::<Hashed>::test_insert_simple()
 }
 
-<<<<<<< HEAD
-    index.remove(&[3; 32]);
-    index.remove(&[2; 32]);
-=======
 #[test]
 fn test_insert_reverse_raw() {
     ProofMapTester::<Raw>::test_insert_reverse()
 }
->>>>>>> a6e0bf66
 
 #[test]
 fn test_insert_reverse_hashed() {
     ProofMapTester::<Hashed>::test_insert_reverse()
 }
 
-<<<<<<< HEAD
-    assert!(!index.contains(&[2; 32]));
-    assert!(!index.contains(&[3; 32]));
-=======
 #[test]
 fn test_remove_trivial_raw() {
     ProofMapTester::<Raw>::test_remove_trivial()
->>>>>>> a6e0bf66
 }
 
 #[test]
