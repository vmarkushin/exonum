--- conflicted
+++ resolved
@@ -4,13 +4,9 @@
 
 #![deny(missing_debug_implementations)]
 
-<<<<<<< HEAD
-#![feature(inclusive_range_syntax)]
-=======
 #![cfg_attr(all(feature = "nightly", test), feature(test))]
 
 #![cfg_attr(feature="cargo-clippy", allow(zero_prefixed_literal))]
->>>>>>> f336ea35
 
 #![cfg_attr(feature="flame_profile",feature(plugin, custom_attribute))]
 #![cfg_attr(feature="flame_profile",plugin(flamer))]
@@ -57,12 +53,10 @@
 pub mod storage;
 pub mod blockchain;
 pub mod config;
-<<<<<<< HEAD
-
-// TODO: temp module
-pub mod storage2;
-=======
 pub mod explorer;
 pub mod helpers;
 pub mod api;
->>>>>>> f336ea35
+
+
+// TODO: temp module
+pub mod storage2;