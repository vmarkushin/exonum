--- conflicted
+++ resolved
@@ -1,5 +1,3 @@
-<<<<<<< HEAD
-=======
 // Copyright 2017 The Exonum Team
 //
 // Licensed under the Apache License, Version 2.0 (the "License");
@@ -14,8 +12,6 @@
 // See the License for the specific language governing permissions and
 // limitations under the License.
 
-#![deny(missing_docs)]
->>>>>>> 8ea5ceb6
 //! `encoding` is a lazy serialization library,
 //! it allows to keep struct serialized in place, and deserialize fields on demand.
 //!
