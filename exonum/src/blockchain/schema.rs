--- conflicted
+++ resolved
@@ -26,12 +26,8 @@
     res
 }
 
-<<<<<<< HEAD
-storage_value! (
+encoding_struct! (
     /// Configuration index.
-=======
-encoding_struct! (
->>>>>>> ddaae419
     struct ConfigReference {
         const SIZE = 40;
         /// The height, starting from which this configuration becomes actual.
@@ -41,12 +37,8 @@
     }
 );
 
-<<<<<<< HEAD
-storage_value! (
+encoding_struct! (
     /// Transaction location in block.
-=======
-encoding_struct! (
->>>>>>> ddaae419
     struct TxLocation {
         const SIZE = 16;
         /// Height of block in the blockchain.
@@ -315,8 +307,7 @@
             .into_iter()
             .rposition(|r| r.actual_from() <= height)
             .expect(&format!("Couldn't not find any config for height {},\
-          that means that genesis block was created incorrectly.",
-                            height));
+          that means that genesis block was created incorrectly.", height));
         Ok(idx as u64)
     }
 }