// Copyright 2019 The Exonum Team
//
// Licensed under the Apache License, Version 2.0 (the "License");
// you may not use this file except in compliance with the License.
// You may obtain a copy of the License at
//
//   http://www.apache.org/licenses/LICENSE-2.0
//
// Unless required by applicable law or agreed to in writing, software
// distributed under the License is distributed on an "AS IS" BASIS,
// WITHOUT WARRANTIES OR CONDITIONS OF ANY KIND, either express or implied.
// See the License for the specific language governing permissions and
// limitations under the License.

// spell-checker:ignore uncommented, uncomment

//! Tests in this module are designed to test details of the consensus protocol
//! handling such as correct round state transition.

use bit_vec::BitVec;
use exonum_merkledb::ObjectHash;

use std::{collections::HashSet, convert::TryFrom, time::Duration};

use crate::{
    helpers::{Height, Round, ValidatorId},
    messages::{PrevotesRequest, TransactionsRequest, Verified},
    node::state::{
        PREVOTES_REQUEST_TIMEOUT, PROPOSE_REQUEST_TIMEOUT, TRANSACTIONS_REQUEST_TIMEOUT,
    },
    sandbox::{self, compute_tx_hash, sandbox_tests_helper::*, timestamping_sandbox},
};

/// check scenario:
/// HANDLE FULL PROPOSE
/// - send prevote when lock=0 for known propose
#[test]
fn positive_get_propose_send_prevote() {
    let sandbox = timestamping_sandbox();

    let propose = ProposeBuilder::new(&sandbox).build();
    sandbox.recv(&propose);

    // check scenario:
    // HANDLE FULL PROPOSE
    // - send prevote when lock=0 for known propose
    sandbox.assert_lock(NOT_LOCKED, None);
    sandbox.broadcast(&sandbox.create_prevote(
        ValidatorId(0),
        Height(1),
        Round(1),
        propose.object_hash(),
        NOT_LOCKED,
        sandbox.secret_key(ValidatorId(0)),
    ));

    info!("time: {:?}", sandbox.time());
}

// HANDLE FULL PROPOSE

// - send prevote when lock=0 for known propose//covered in positive_get_propose_send_prevote()
// - not send prevote if lock > 0

// - get lock when getting propose if we have +2/3 prevotes (consensus:88)
//     - only after lock
//     - only after propose_round
//     - only before current round

// - commit when getting propose if we have +2/3 precommits (consensus:96)
// - panic when getting propose if we have +2/3 precommits (consensus:96)

// HANDLE PREVOTE

// - request propose when get prevote
#[test]
fn request_propose_when_get_prevote() {
    let sandbox = timestamping_sandbox();

    sandbox.recv(&sandbox.create_prevote(
        ValidatorId(2),
        Height(1),
        Round(1),
        empty_hash(),
        NOT_LOCKED,
        sandbox.secret_key(ValidatorId(2)),
    ));
    sandbox.add_time(Duration::from_millis(sandbox.current_round_timeout() - 1));
    sandbox.send(
        sandbox.public_key(ValidatorId(2)),
        &sandbox.create_propose_request(
            sandbox.public_key(ValidatorId(0)),
            sandbox.public_key(ValidatorId(2)),
            Height(1),
            empty_hash(),
            sandbox.secret_key(ValidatorId(0)),
        ),
    );
    sandbox.add_time(Duration::from_millis(0));
}

/// - request prevotes when get prevote message
#[test]
fn request_prevotes_when_get_prevote_message() {
    let sandbox = timestamping_sandbox();

    sandbox.recv(&sandbox.create_prevote(
        ValidatorId(2),
        Height(1),
        Round(1),
        empty_hash(),
        Round(1),
        sandbox.secret_key(ValidatorId(2)),
    ));
    sandbox.add_time(Duration::from_millis(sandbox.current_round_timeout() - 1));
    sandbox.send(
        sandbox.public_key(ValidatorId(2)),
        &sandbox.create_propose_request(
            sandbox.public_key(ValidatorId(0)),
            sandbox.public_key(ValidatorId(2)),
            Height(1),
            empty_hash(),
            sandbox.secret_key(ValidatorId(0)),
        ),
    );

    let mut validators = BitVec::from_elem(sandbox.validators().len(), false);
    validators.set(ValidatorId(2).into(), true);

    sandbox.send(
        sandbox.public_key(ValidatorId(2)),
        &sandbox.create_prevote_request(
            sandbox.public_key(ValidatorId(0)),
            sandbox.public_key(ValidatorId(2)),
            Height(1),
            Round(1),
            empty_hash(),
            validators,
            sandbox.secret_key(ValidatorId(0)),
        ),
    );
    sandbox.add_time(Duration::from_millis(0));
}

/// - lock to propose when get +2/3 prevote
///     - only if round > locked round
/// &
/// - Send prevote
//     - round > locked + 1
/// scenario:
/// - at 0 time:
///  - receive Propose
///  - broadcast Prevote for received Propose
///  - receive 2 more Prevotes for received Propose
///  - verify that lock is obtained
///  - add few rounds and verify that prevote is broadcast
#[test]
fn lock_to_propose_when_get_2_3_prevote_positive() {
    let sandbox = timestamping_sandbox();

    let propose = ProposeBuilder::new(&sandbox).build();

    let block = BlockBuilder::new(&sandbox).build();

    sandbox.recv(&propose);
    sandbox.broadcast(&sandbox.create_prevote(
        ValidatorId(0),
        Height(1),
        Round(1),
        propose.object_hash(),
        NOT_LOCKED,
        sandbox.secret_key(ValidatorId(0)),
    ));

    sandbox.recv(&sandbox.create_prevote(
        ValidatorId(1),
        Height(1),
        Round(1),
        propose.object_hash(),
        NOT_LOCKED,
        sandbox.secret_key(ValidatorId(1)),
    ));
    sandbox.assert_lock(NOT_LOCKED, None); //do not lock if <2/3 prevotes

    sandbox.recv(&sandbox.create_prevote(
        ValidatorId(2),
        Height(1),
        Round(1),
        propose.object_hash(),
        NOT_LOCKED,
        sandbox.secret_key(ValidatorId(2)),
    ));
    sandbox.assert_lock(Round(1), Some(propose.object_hash())); //only if round > locked round

    sandbox.broadcast(&sandbox.create_precommit(
        ValidatorId(0),
        Height(1),
        Round(1),
        propose.object_hash(),
        block.object_hash(),
        sandbox.time().into(),
        sandbox.secret_key(ValidatorId(0)),
    ));
    sandbox.assert_lock(Round(1), Some(propose.object_hash()));
    sandbox.add_time(Duration::from_millis(0));

    {
        // Send prevote even if current round > locked + 1
        // add round
        sandbox.add_time(Duration::from_millis(sandbox.current_round_timeout()));
        sandbox.broadcast(&sandbox.create_prevote(
            ValidatorId(0),
            Height(1),
            Round(2),
            propose.object_hash(),
            Round(1),
            sandbox.secret_key(ValidatorId(0)),
        ));

        // add round
        sandbox.add_time(Duration::from_millis(sandbox.current_round_timeout()));
        sandbox.broadcast(&sandbox.create_prevote(
            ValidatorId(0),
            Height(1),
            Round(3),
            propose.object_hash(),
            Round(1),
            sandbox.secret_key(ValidatorId(0)),
        ));
    }
    sandbox.add_time(Duration::from_millis(0));
}

/// idea: lock to propose from past round and observe broadcast Prevote
/// LOCK
/// - Send prevote
///     - round < `current_round`
#[test]
fn lock_to_past_round_broadcast_prevote() {
    let sandbox = timestamping_sandbox();

    sandbox.add_time(Duration::from_millis(PROPOSE_TIMEOUT));

    let propose = ProposeBuilder::new(&sandbox).build();

    let block = BlockBuilder::new(&sandbox).build();

    sandbox.recv(&propose);
    sandbox.broadcast(&make_prevote_from_propose(&sandbox, &propose));

    sandbox.add_time(Duration::from_millis(
        sandbox.current_round_timeout() - PROPOSE_TIMEOUT,
    ));
    sandbox.assert_state(Height(1), Round(2));

    sandbox.recv(&sandbox.create_prevote(
        ValidatorId(1),
        Height(1),
        Round(1),
        propose.object_hash(),
        NOT_LOCKED,
        sandbox.secret_key(ValidatorId(1)),
    ));
    sandbox.assert_lock(NOT_LOCKED, None); //do not lock if <2/3 prevotes

    sandbox.recv(&sandbox.create_prevote(
        ValidatorId(2),
        Height(1),
        Round(1),
        propose.object_hash(),
        NOT_LOCKED,
        sandbox.secret_key(ValidatorId(2)),
    ));
    sandbox.assert_lock(Round(1), Some(propose.object_hash())); //only if round > locked round

    sandbox.broadcast(&sandbox.create_precommit(
        ValidatorId(0),
        Height(1),
        Round(1),
        propose.object_hash(),
        block.object_hash(),
        sandbox.time().into(),
        sandbox.secret_key(ValidatorId(0)),
    ));
    sandbox.assert_lock(Round(1), Some(propose.object_hash()));
    // ! here broadcast of
    sandbox.broadcast(&sandbox.create_prevote(
        ValidatorId(0),
        Height(1),
        Round(2),
        propose.object_hash(),
        Round(1),
        sandbox.secret_key(ValidatorId(0)),
    ));
    sandbox.add_time(Duration::from_millis(0));

    {
        // Send prevote even if current round > locked + 1
        // add round
        sandbox.add_time(Duration::from_millis(sandbox.current_round_timeout()));
        sandbox.broadcast(&sandbox.create_prevote(
            ValidatorId(0),
            Height(1),
            Round(3),
            propose.object_hash(),
            Round(1),
            sandbox.secret_key(ValidatorId(0)),
        ));

        // add round
        sandbox.add_time(Duration::from_millis(sandbox.current_round_timeout()));
        sandbox.broadcast(&sandbox.create_prevote(
            ValidatorId(0),
            Height(1),
            Round(4),
            propose.object_hash(),
            Round(1),
            sandbox.secret_key(ValidatorId(0)),
        ));
    }
    sandbox.add_time(Duration::from_millis(0));
}

/// HANDLE PRECOMMIT //all are done
/// - Request prevotes
///     - if `msg.round` > locked round    // covered in `handle_precommit_remove_request_prevotes`
/// idea of the scenario:
///   - obtain lock
///   - receive precommit in same round
///   - verify that `PrevotesRequest` are absent
#[test]
fn handle_precommit_remove_request_prevotes() {
    let sandbox = timestamping_sandbox();

    let propose = ProposeBuilder::new(&sandbox).build();

    let block = BlockBuilder::new(&sandbox).build();

    sandbox.recv(&propose);
    sandbox.broadcast(&sandbox.create_prevote(
        ValidatorId(0),
        Height(1),
        Round(1),
        propose.object_hash(),
        NOT_LOCKED,
        sandbox.secret_key(ValidatorId(0)),
    ));

    sandbox.recv(&sandbox.create_prevote(
        ValidatorId(1),
        Height(1),
        Round(1),
        propose.object_hash(),
        NOT_LOCKED,
        sandbox.secret_key(ValidatorId(1)),
    ));
    sandbox.assert_lock(NOT_LOCKED, None); //do not lock if <2/3 prevotes

    {
        // in this block lock is obtained; without this lock requestPrevotes would have been sent
        sandbox.recv(&sandbox.create_prevote(
            ValidatorId(2),
            Height(1),
            Round(1),
            propose.object_hash(),
            NOT_LOCKED,
            sandbox.secret_key(ValidatorId(2)),
        ));
        sandbox.assert_lock(Round(1), Some(propose.object_hash())); //only if round > locked round

        sandbox.broadcast(&sandbox.create_precommit(
            ValidatorId(0),
            Height(1),
            Round(1),
            propose.object_hash(),
            block.object_hash(),
            sandbox.time().into(),
            sandbox.secret_key(ValidatorId(0)),
        ));
        sandbox.assert_lock(Round(1), Some(propose.object_hash()));
        sandbox.add_time(Duration::from_millis(0));
    }

    sandbox.recv(&sandbox.create_precommit(
        ValidatorId(1),
        Height(1),
        Round(1),
        propose.object_hash(),
        block.object_hash(),
        sandbox.time().into(),
        sandbox.secret_key(ValidatorId(1)),
    ));
    sandbox.add_time(Duration::from_millis(PREVOTES_REQUEST_TIMEOUT));
}

/// get lock and send prevote
/// LOCK
/// - Send prevote
/// idea of the scenario:
/// - in 1st round receive
///   - empty propose in order to send some Prevote
///    - broadcast Prevote for this empty Propose
///   - and real Propose from 2nd round with some tx
///   - and this tx
///   - main consequence: Prevote for real Propose is not broadcasted
/// - then in 2nd round
///   - no Prevotes are sent because neither Proposes in this round nor lock in
///     previous rounds are present
///   - receive prevotes
///   - and make lock
///   - and broadcast Prevote from lock
#[test]
fn lock_to_propose_and_send_prevote() {
    let sandbox = timestamping_sandbox();

    let empty_propose = ProposeBuilder::new(&sandbox).build();

    sandbox.recv(&empty_propose);
    sandbox.broadcast(&make_prevote_from_propose(&sandbox, &empty_propose.clone()));

    let tx = gen_timestamping_tx();
    sandbox.recv(&tx);

    let propose = ProposeBuilder::new(&sandbox)
        .with_tx_hashes(&[tx.object_hash()])
        .build();
    let block = BlockBuilder::new(&sandbox)
        .with_tx_hash(&compute_tx_hash(&[tx.clone()]))
        .with_state_hash(&sandbox.compute_state_hash(&[tx.clone()]))
        .build();

    sandbox.recv(&propose);

    // inc round
    sandbox.add_time(Duration::from_millis(sandbox.current_round_timeout()));

    sandbox.recv(&sandbox.create_prevote(
        ValidatorId(1),
        Height(1),
        Round(2),
        propose.object_hash(),
        NOT_LOCKED,
        sandbox.secret_key(ValidatorId(1)),
    ));
    sandbox.assert_lock(NOT_LOCKED, None); //do not lock if <2/3 prevotes

    sandbox.recv(&sandbox.create_prevote(
        ValidatorId(2),
        Height(1),
        Round(2),
        propose.object_hash(),
        NOT_LOCKED,
        sandbox.secret_key(ValidatorId(2)),
    ));
    sandbox.assert_lock(NOT_LOCKED, None);

    sandbox.recv(&sandbox.create_prevote(
        ValidatorId(3),
        Height(1),
        Round(2),
        propose.object_hash(),
        NOT_LOCKED,
        sandbox.secret_key(ValidatorId(3)),
    ));
    sandbox.assert_lock(Round(2), Some(propose.object_hash())); //only if round > locked round

    // !! here broadcast, of prevote from lock() function, occurs
    sandbox.broadcast(&sandbox.create_prevote(
        ValidatorId(0),
        Height(1),
        Round(2),
        propose.object_hash(),
        NOT_LOCKED,
        sandbox.secret_key(ValidatorId(0)),
    ));

    sandbox.broadcast(&sandbox.create_precommit(
        ValidatorId(0),
        Height(1),
        Round(2),
        propose.object_hash(),
        block.object_hash(),
        sandbox.time().into(),
        sandbox.secret_key(ValidatorId(0)),
    ));
    sandbox.assert_lock(Round(2), Some(propose.object_hash()));
    sandbox.add_time(Duration::from_millis(0));
}

/// LOCK
///     - if get +2/3 prevotes
///         - remove prevote request
/// idea of the scenario:
///  - just obtain lock
///  - wait `PREVOTES_REQUEST_TIMEOUT`
///  - verify that `PrevotesRequest` request is absent (it would have been observed without
///    last block with appropriate comment)
#[test]
fn lock_remove_request_prevotes() {
    let sandbox = timestamping_sandbox();

    // add round
    sandbox.add_time(Duration::from_millis(sandbox.current_round_timeout()));

    let propose = ProposeBuilder::new(&sandbox).build();

    let block = BlockBuilder::new(&sandbox).build();

    sandbox.recv(&propose);
    sandbox.broadcast(&make_prevote_from_propose(&sandbox, &propose));

    sandbox.recv(&sandbox.create_prevote(
        ValidatorId(2),
        Height(1),
        Round(1),
        propose.object_hash(),
        Round(1),
        sandbox.secret_key(ValidatorId(2)),
    ));
    sandbox.recv(&sandbox.create_prevote(
        ValidatorId(3),
        Height(1),
        Round(1),
        propose.object_hash(),
        Round(1),
        sandbox.secret_key(ValidatorId(3)),
    ));

    {
        // without this block RequestPrevotes would have been broadcast
        sandbox.recv(&sandbox.create_prevote(
            ValidatorId(1),
            Height(1),
            Round(1),
            propose.object_hash(),
            Round(1),
            sandbox.secret_key(ValidatorId(1)),
        ));
        sandbox.broadcast(&sandbox.create_prevote(
            ValidatorId(0),
            Height(1),
            Round(1),
            propose.object_hash(),
            NOT_LOCKED,
            sandbox.secret_key(ValidatorId(0)),
        ));
        sandbox.broadcast(&sandbox.create_precommit(
            ValidatorId(0),
            Height(1),
            Round(1),
            propose.object_hash(),
            block.object_hash(),
            sandbox.time().into(),
            sandbox.secret_key(ValidatorId(0)),
        ));
    }
    sandbox.add_time(Duration::from_millis(PREVOTES_REQUEST_TIMEOUT));
}

/// scenario: // HANDLE PRECOMMIT positive scenario
///         - Our `block_hash` is different from the precommits one.
#[test]
#[should_panic(expected = "Our block_hash different from precommits one.")]
fn handle_precommit_different_block_hash() {
    let sandbox = timestamping_sandbox();

    // option: with transaction
    let tx = gen_timestamping_tx();

    let propose = ProposeBuilder::new(&sandbox)
        .with_tx_hashes(&[tx.object_hash()]) //ordinary propose, but with this unreceived tx
        .build();

    // precommits with this block will be received
    // without tx
    let block = BlockBuilder::new(&sandbox).build();

    let precommit_1 = sandbox.create_precommit(
        ValidatorId(1),
        Height(1),
        Round(1),
        propose.object_hash(),
        block.object_hash(),
        sandbox.time().into(),
        sandbox.secret_key(ValidatorId(1)),
    );
    let precommit_2 = sandbox.create_precommit(
        ValidatorId(2),
        Height(1),
        Round(1),
        propose.object_hash(),
        block.object_hash(),
        sandbox.time().into(),
        sandbox.secret_key(ValidatorId(2)),
    );
    let precommit_3 = sandbox.create_precommit(
        ValidatorId(3),
        Height(1),
        Round(1),
        propose.object_hash(),
        block.object_hash(),
        sandbox.time().into(),
        sandbox.secret_key(ValidatorId(3)),
    );

    sandbox.recv(&precommit_1);
    sandbox.add_time(Duration::from_millis(PROPOSE_REQUEST_TIMEOUT));
    sandbox.send(
        sandbox.public_key(ValidatorId(1)),
        &make_request_propose_from_precommit(&sandbox, precommit_1.as_ref()),
    );
    sandbox.send(
        sandbox.public_key(ValidatorId(1)),
        &make_request_prevote_from_precommit(&sandbox, precommit_1.as_ref()),
    );
    sandbox.recv(&propose);
    sandbox.recv(&tx);
    sandbox.broadcast(&make_prevote_from_propose(&sandbox, &propose));

    sandbox.recv(&precommit_2);
    // Here consensus.rs->handle_majority_precommits()->//Commit is achieved
    sandbox.recv(&precommit_3);
}

/// scenario: // HANDLE PRECOMMIT positive scenario with commit
#[test]
fn handle_precommit_positive_scenario_commit() {
    let sandbox = timestamping_sandbox();

    // option: with transaction
    let tx = gen_timestamping_tx();

    let propose = ProposeBuilder::new(&sandbox)
        .with_tx_hashes(&[tx.object_hash()]) //ordinary propose, but with this unreceived tx
        .build();
    let block = BlockBuilder::new(&sandbox)
        .with_tx_hash(&compute_tx_hash(&[tx.clone()]))
        .with_state_hash(&sandbox.compute_state_hash(&[tx.clone()]))
        .build();

    let precommit_1 = sandbox.create_precommit(
        ValidatorId(1),
        Height(1),
        Round(1),
        propose.object_hash(),
        block.object_hash(),
        sandbox.time().into(),
        sandbox.secret_key(ValidatorId(1)),
    );
    let precommit_2 = sandbox.create_precommit(
        ValidatorId(2),
        Height(1),
        Round(1),
        propose.object_hash(),
        block.object_hash(),
        sandbox.time().into(),
        sandbox.secret_key(ValidatorId(2)),
    );
    let precommit_3 = sandbox.create_precommit(
        ValidatorId(3),
        Height(1),
        Round(1),
        propose.object_hash(),
        block.object_hash(),
        sandbox.time().into(),
        sandbox.secret_key(ValidatorId(3)),
    );

    sandbox.recv(&precommit_1);
    sandbox.add_time(Duration::from_millis(PROPOSE_REQUEST_TIMEOUT));
    sandbox.send(
        sandbox.public_key(ValidatorId(1)),
        &make_request_propose_from_precommit(&sandbox, precommit_1.as_ref()),
    );
    sandbox.send(
        sandbox.public_key(ValidatorId(1)),
        &make_request_prevote_from_precommit(&sandbox, precommit_1.as_ref()),
    );

    sandbox.recv(&precommit_2);
    // second addition is required in order to make sandbox time >= propose time because
    // this condition is checked at node/mod.rs->actual_round()
    sandbox.add_time(Duration::from_millis(PROPOSE_REQUEST_TIMEOUT));
    sandbox.send(
        sandbox.public_key(ValidatorId(2)),
        &make_request_propose_from_precommit(&sandbox, precommit_2.as_ref()),
    );
    sandbox.send(
        sandbox.public_key(ValidatorId(2)),
        &make_request_prevote_from_precommit(&sandbox, precommit_2.as_ref()),
    );
    sandbox.recv(&propose);
    sandbox.recv(&tx);
    sandbox.broadcast(&make_prevote_from_propose(&sandbox, &propose));

    // Here covered negative scenario for requirement: commit only If has +2/3 precommit
    sandbox.assert_state(Height(1), Round(1));
    // Here consensus.rs->handle_majority_precommits()->//Commit is achieved
    sandbox.recv(&precommit_3);
    sandbox.assert_state(Height(2), Round(1));
    sandbox.check_broadcast_status(Height(2), block.object_hash());
    sandbox.add_time(Duration::from_millis(0));
}

/// LOCK
/// - Send precommit during the lock   // covered in `lock_to_propose_when_get_2_3_prevote_positive`
/// - if there aren't incompatible prevotes
///     - if there're +2/3 precommits
///         - COMMIT // covered in `test_reach_one_height`
///         -> do not send prevotes after the commit
///
/// idea of the scenario:
///  - receive 2 precommits
///  - receive prevotes => make lock, and, hence, one more precommit, and, hence,
///    obtain majority precommits
///  - make commit
///  - increment round
///  - observe absence of broadcast prevote (because lock has been committed already) message
/// idea of alternate scenario
/// (which will occur with commented `precommit_2` and uncommented last broadcast of Prevote):
///  - receive single precommit
///  - receive prevotes => make lock
///  - but do not make commit (because only 2 precommits are collected)
///  - increment round
///  - observe Prevote for lock obtained at previous round
#[test]
fn lock_not_send_prevotes_after_commit() {
    let sandbox = timestamping_sandbox();

    let propose = ProposeBuilder::new(&sandbox).build();

    // precommits with this block will be received
    let block = BlockBuilder::new(&sandbox).build();

    let precommit_1 = sandbox.create_precommit(
        ValidatorId(1),
        Height(1),
        Round(1),
        propose.object_hash(),
        block.object_hash(),
        sandbox.time().into(),
        sandbox.secret_key(ValidatorId(1)),
    );
    let precommit_2 = sandbox.create_precommit(
        ValidatorId(2),
        Height(1),
        Round(1),
        propose.object_hash(),
        block.object_hash(),
        sandbox.time().into(),
        sandbox.secret_key(ValidatorId(2)),
    );

    {
        sandbox.recv(&precommit_1);
        sandbox.add_time(Duration::from_millis(PROPOSE_REQUEST_TIMEOUT));
        sandbox.send(
            sandbox.public_key(ValidatorId(1)),
            &make_request_propose_from_precommit(&sandbox, precommit_1.as_ref()),
        );
        sandbox.send(
            sandbox.public_key(ValidatorId(1)),
            &make_request_prevote_from_precommit(&sandbox, precommit_1.as_ref()),
        );
    }

    {
        // !!! if comment this block, then commit during lock will not occur,
        // and last Prevote would have been observed
        sandbox.recv(&precommit_2);
        // second addition is required in order to make sandbox time >= propose time
        // because this condition is checked at node/mod.rs->actual_round()
        sandbox.add_time(Duration::from_millis(PROPOSE_REQUEST_TIMEOUT));
        sandbox.send(
            sandbox.public_key(ValidatorId(2)),
            &make_request_propose_from_precommit(&sandbox, precommit_2.as_ref()),
        );
        sandbox.send(
            sandbox.public_key(ValidatorId(2)),
            &make_request_prevote_from_precommit(&sandbox, precommit_2.as_ref()),
        );
    }

    {
        // this block will make lock, and, hence, one additional precommit
        sandbox.recv(&propose);
        sandbox.broadcast(&make_prevote_from_propose(&sandbox, &propose));

        sandbox.recv(&sandbox.create_prevote(
            ValidatorId(2),
            Height(1),
            Round(1),
            propose.object_hash(),
            NOT_LOCKED,
            sandbox.secret_key(ValidatorId(2)),
        ));
        sandbox.assert_lock(NOT_LOCKED, None); //do not lock if <2/3 prevotes

        sandbox.recv(&sandbox.create_prevote(
            ValidatorId(3),
            Height(1),
            Round(1),
            propose.object_hash(),
            NOT_LOCKED,
            sandbox.secret_key(ValidatorId(3)),
        ));

        sandbox.broadcast(&sandbox.create_precommit(
            ValidatorId(0),
            Height(1),
            Round(1),
            propose.object_hash(),
            block.object_hash(),
            sandbox.time().into(),
            sandbox.secret_key(ValidatorId(0)),
        ));
        sandbox.check_broadcast_status(Height(2), block.object_hash());
    }

    //    add rounds to become a leader to observe broadcast messages
    sandbox.add_time(Duration::from_millis(sandbox.current_round_timeout()));
    {
        // this broadcast of Prevote will occur only if block with precommit_2 is commented
        // it is possible to comment block of code with precommit_2 and uncomment below
        // broadcast of Prevote and test will remain green
        // if block with precommit_2 is uncommented, then during lock commit will occur and
        // lock will disappear and prevotes for disappeared lock (these prevotes are the
        // primary goal of the test) will not be sent
        //  !!!      sandbox.broadcast(&sandbox.create_prevote(ValidatorId(0), Height(0), Round(2),
        // propose.object_hash(), Round(1), sandbox.s(ValidatorId(0))));
    }
}

/// scenario: // HANDLE PRECOMMIT
///         - COMMIT
///         - only if propose is known negative scenario
#[test]
fn do_not_commit_if_propose_is_unknown() {
    let sandbox = timestamping_sandbox();

    // option: with transaction
    let tx = gen_timestamping_tx();

    let propose = ProposeBuilder::new(&sandbox)
        .with_tx_hashes(&[tx.object_hash()]) //ordinary propose, but with this unreceived tx
        .build();

    // this block with transactions should be in real
    let block = BlockBuilder::new(&sandbox)
        .with_tx_hash(&tx.object_hash())
        .build();

    let precommit_1 = sandbox.create_precommit(
        ValidatorId(1),
        Height(1),
        Round(1),
        propose.object_hash(),
        block.object_hash(),
        sandbox.time().into(),
        sandbox.secret_key(ValidatorId(1)),
    );
    let precommit_2 = sandbox.create_precommit(
        ValidatorId(2),
        Height(1),
        Round(1),
        propose.object_hash(),
        block.object_hash(),
        sandbox.time().into(),
        sandbox.secret_key(ValidatorId(2)),
    );
    let precommit_3 = sandbox.create_precommit(
        ValidatorId(3),
        Height(1),
        Round(1),
        propose.object_hash(),
        block.object_hash(),
        sandbox.time().into(),
        sandbox.secret_key(ValidatorId(3)),
    );

    sandbox.recv(&precommit_1);
    sandbox.add_time(Duration::from_millis(PROPOSE_REQUEST_TIMEOUT));
    sandbox.send(
        sandbox.public_key(ValidatorId(1)),
        &make_request_propose_from_precommit(&sandbox, precommit_1.as_ref()),
    );
    sandbox.send(
        sandbox.public_key(ValidatorId(1)),
        &make_request_prevote_from_precommit(&sandbox, precommit_1.as_ref()),
    );

    sandbox.recv(&precommit_2);
    // Second addition is required in order to make sandbox time >= propose time because
    // this condition is checked at node/mod.rs->actual_round()
    sandbox.add_time(Duration::from_millis(PROPOSE_REQUEST_TIMEOUT));
    sandbox.send(
        sandbox.public_key(ValidatorId(2)),
        &make_request_propose_from_precommit(&sandbox, precommit_2.as_ref()),
    );
    sandbox.send(
        sandbox.public_key(ValidatorId(2)),
        &make_request_prevote_from_precommit(&sandbox, precommit_2.as_ref()),
    );
    // !! if this propose would be received, commit would occur and last assert will
    // require height one
    //    sandbox.recv(&propose);

    sandbox.assert_state(Height(1), Round(1));
    // Here consensus.rs->handle_majority_precommits()->//Commit is achieved
    sandbox.recv(&precommit_3);
    sandbox.assert_state(Height(1), Round(1));
    sandbox.add_time(Duration::from_millis(0));
}

/// scenario: // HANDLE PRECOMMIT
///         - only if all txs is known negative scenario
#[test]
fn do_not_commit_if_tx_is_unknown() {
    let sandbox = timestamping_sandbox();

    // option: with transaction
    let tx = gen_timestamping_tx();

    let propose = ProposeBuilder::new(&sandbox)
        .with_tx_hashes(&[tx.object_hash()]) //ordinary propose, but with this unreceived tx
        .build();

    // this block with transactions should be in real
    let block = BlockBuilder::new(&sandbox)
        .with_tx_hash(&tx.object_hash())
        .build();

    let precommit_1 = sandbox.create_precommit(
        ValidatorId(1),
        Height(1),
        Round(1),
        propose.object_hash(),
        block.object_hash(),
        sandbox.time().into(),
        sandbox.secret_key(ValidatorId(1)),
    );
    let precommit_2 = sandbox.create_precommit(
        ValidatorId(2),
        Height(1),
        Round(1),
        propose.object_hash(),
        block.object_hash(),
        sandbox.time().into(),
        sandbox.secret_key(ValidatorId(2)),
    );
    let precommit_3 = sandbox.create_precommit(
        ValidatorId(3),
        Height(1),
        Round(1),
        propose.object_hash(),
        block.object_hash(),
        sandbox.time().into(),
        sandbox.secret_key(ValidatorId(3)),
    );

    sandbox.recv(&precommit_1);
    sandbox.add_time(Duration::from_millis(PROPOSE_REQUEST_TIMEOUT));
    sandbox.send(
        sandbox.public_key(ValidatorId(1)),
        &make_request_propose_from_precommit(&sandbox, precommit_1.as_ref()),
    );
    sandbox.send(
        sandbox.public_key(ValidatorId(1)),
        &make_request_prevote_from_precommit(&sandbox, precommit_1.as_ref()),
    );

    sandbox.recv(&precommit_2);
    // Second addition is required in order to make sandbox time >= propose time because
    // this condition is checked at node/mod.rs->actual_round()
    sandbox.add_time(Duration::from_millis(PROPOSE_REQUEST_TIMEOUT));
    sandbox.send(
        sandbox.public_key(ValidatorId(2)),
        &make_request_propose_from_precommit(&sandbox, precommit_2.as_ref()),
    );
    sandbox.send(
        sandbox.public_key(ValidatorId(2)),
        &make_request_prevote_from_precommit(&sandbox, precommit_2.as_ref()),
    );

    sandbox.recv(&propose);
    // !! if this tx would be received, commit would occur and last assert will require height one
    //    sandbox.recv(&tx);

    sandbox.assert_state(Height(1), Round(1));
    // Here consensus.rs->handle_majority_precommits()->//Commit is achieved
    sandbox.recv(&precommit_3);
    sandbox.assert_state(Height(1), Round(1));
    sandbox.add_time(Duration::from_millis(0));
}

/// scenario: // HANDLE PRECOMMIT
///         - purpose of the test is to check `add_unknown_propose_with_precommits()`
///         - scenario:
///             - get 3 precommits => majority precommits are observed =>
///               `add_unknown_propose_with_precommits()` is called
///             - then receive valid tx and Propose in order to call `handle_full_propose()` =>
///               commit using `state.unknown_propose_with_precommits`
///         - it appeared that this test is almost the same as
///         `handle_precommit_positive_scenario_commit` the only difference that is in
///         `handle_precommit_positive_scenario_commit` propose and tx are received after second
///         precommit and here propose and tx are received after third precommit
#[test]
fn commit_using_unknown_propose_with_precommits() {
    let sandbox = timestamping_sandbox();

    // option: with transaction
    let tx = gen_timestamping_tx();

    let propose = ProposeBuilder::new(&sandbox)
        .with_tx_hashes(&[tx.object_hash()]) //ordinary propose, but with this unreceived tx
        .build();

    // precommits with this block will be received
    let block = BlockBuilder::new(&sandbox)
        .with_tx_hash(&compute_tx_hash(&[tx.clone()]))
        .with_state_hash(&sandbox.compute_state_hash(&[tx.clone()]))
        .build();

    let precommit_1 = sandbox.create_precommit(
        ValidatorId(1),
        Height(1),
        Round(1),
        propose.object_hash(),
        block.object_hash(),
        sandbox.time().into(),
        sandbox.secret_key(ValidatorId(1)),
    );
    let precommit_2 = sandbox.create_precommit(
        ValidatorId(2),
        Height(1),
        Round(1),
        propose.object_hash(),
        block.object_hash(),
        sandbox.time().into(),
        sandbox.secret_key(ValidatorId(2)),
    );
    let precommit_3 = sandbox.create_precommit(
        ValidatorId(3),
        Height(1),
        Round(1),
        propose.object_hash(),
        block.object_hash(),
        sandbox.time().into(),
        sandbox.secret_key(ValidatorId(3)),
    );

    sandbox.recv(&precommit_1);
    sandbox.add_time(Duration::from_millis(PROPOSE_REQUEST_TIMEOUT));
    sandbox.send(
        sandbox.public_key(ValidatorId(1)),
        &make_request_propose_from_precommit(&sandbox, precommit_1.as_ref()),
    );
    sandbox.send(
        sandbox.public_key(ValidatorId(1)),
        &make_request_prevote_from_precommit(&sandbox, precommit_1.as_ref()),
    );

    sandbox.recv(&precommit_2);
    // Second addition is required in order to make sandbox time >= propose time because
    // this condition is checked at node/mod.rs->actual_round()
    sandbox.add_time(Duration::from_millis(PROPOSE_REQUEST_TIMEOUT));
    sandbox.send(
        sandbox.public_key(ValidatorId(2)),
        &make_request_propose_from_precommit(&sandbox, precommit_2.as_ref()),
    );
    sandbox.send(
        sandbox.public_key(ValidatorId(2)),
        &make_request_prevote_from_precommit(&sandbox, precommit_2.as_ref()),
    );

    //here consensus.rs->handle_majority_precommits()->//Commit is achieved
    sandbox.recv(&precommit_3);
    sandbox.add_time(Duration::from_millis(PROPOSE_REQUEST_TIMEOUT));
    sandbox.send(
        sandbox.public_key(ValidatorId(3)),
        &make_request_propose_from_precommit(&sandbox, precommit_3.as_ref()),
    );
    sandbox.send(
        sandbox.public_key(ValidatorId(3)),
        &make_request_prevote_from_precommit(&sandbox, precommit_3.as_ref()),
    );

    sandbox.assert_state(Height(1), Round(1));

    // !! if this tx would be received, commit would occur and last assert will require height one
    sandbox.recv(&tx);
    sandbox.recv(&propose);
    sandbox.broadcast(&sandbox.create_prevote(
        ValidatorId(0),
        Height(1),
        Round(1),
        propose.object_hash(),
        NOT_LOCKED,
        sandbox.secret_key(ValidatorId(0)),
    ));
    sandbox.check_broadcast_status(Height(2), block.object_hash());

    sandbox.add_time(Duration::from_millis(0));
    sandbox.assert_state(Height(2), Round(1));
}

/// scenario: // HANDLE PRECOMMIT
///         - purpose of the test is to check `add_unknown_propose_with_precommits()`
///         - scenario:
///             - get 3 precommits (!! with block with wrong state hash) => majority precommits
///               are observed => `add_unknown_propose_with_precommits()` is called
///             - then receive valid tx and Propose in order to call `handle_full_propose()` =>
///               fall with "Full propose: wrong state hash"
///         - it appeared that this test is almost the same as
///         `handle_precommit_positive_scenario_commit` the only difference that is in
///         `handle_precommit_positive_scenario_commit` propose and tx are received after second
///         precommit and here propose and tx are received after third precommit
#[test]
#[should_panic(expected = "Full propose: wrong state hash")]
fn handle_full_propose_wrong_state_hash() {
    let sandbox = timestamping_sandbox();

    // option: with transaction
    let tx = gen_timestamping_tx();

    let propose = ProposeBuilder::new(&sandbox)
        .with_tx_hashes(&[tx.object_hash()]) //ordinary propose, but with this unreceived tx
        .build();

    // precommits with this block will be received
    let block = BlockBuilder::new(&sandbox)
        .with_tx_hash(&tx.object_hash())
        .with_state_hash(&empty_hash())
        .build();

    let precommit_1 = sandbox.create_precommit(
        ValidatorId(1),
        Height(1),
        Round(1),
        propose.object_hash(),
        block.object_hash(),
        sandbox.time().into(),
        sandbox.secret_key(ValidatorId(1)),
    );
    let precommit_2 = sandbox.create_precommit(
        ValidatorId(2),
        Height(1),
        Round(1),
        propose.object_hash(),
        block.object_hash(),
        sandbox.time().into(),
        sandbox.secret_key(ValidatorId(2)),
    );
    let precommit_3 = sandbox.create_precommit(
        ValidatorId(3),
        Height(1),
        Round(1),
        propose.object_hash(),
        block.object_hash(),
        sandbox.time().into(),
        sandbox.secret_key(ValidatorId(3)),
    );

    sandbox.recv(&precommit_1);
    sandbox.add_time(Duration::from_millis(PROPOSE_REQUEST_TIMEOUT));
    sandbox.send(
        sandbox.public_key(ValidatorId(1)),
        &make_request_propose_from_precommit(&sandbox, precommit_1.as_ref()),
    );
    sandbox.send(
        sandbox.public_key(ValidatorId(1)),
        &make_request_prevote_from_precommit(&sandbox, precommit_1.as_ref()),
    );

    sandbox.recv(&precommit_2);
    // Second addition is required in order to make sandbox time >= propose time because
    // this condition is checked at node/mod.rs->actual_round()
    sandbox.add_time(Duration::from_millis(PROPOSE_REQUEST_TIMEOUT));
    sandbox.send(
        sandbox.public_key(ValidatorId(2)),
        &make_request_propose_from_precommit(&sandbox, precommit_2.as_ref()),
    );
    sandbox.send(
        sandbox.public_key(ValidatorId(2)),
        &make_request_prevote_from_precommit(&sandbox, precommit_2.as_ref()),
    );

    // Here consensus.rs->handle_majority_precommits()->//Commit is achieved
    sandbox.recv(&precommit_3);
    sandbox.add_time(Duration::from_millis(PROPOSE_REQUEST_TIMEOUT));
    sandbox.send(
        sandbox.public_key(ValidatorId(3)),
        &make_request_propose_from_precommit(&sandbox, precommit_3.as_ref()),
    );
    sandbox.send(
        sandbox.public_key(ValidatorId(3)),
        &make_request_prevote_from_precommit(&sandbox, precommit_3.as_ref()),
    );

    sandbox.assert_state(Height(1), Round(1));

    // !! if this tx would be received, commit would occur and last assert will require height one
    sandbox.recv(&tx);
    sandbox.recv(&propose);
    sandbox.broadcast(&sandbox.create_prevote(
        ValidatorId(0),
        Height(1),
        Round(1),
        propose.object_hash(),
        NOT_LOCKED,
        sandbox.secret_key(ValidatorId(0)),
    ));

    sandbox.add_time(Duration::from_millis(0));
    sandbox.assert_state(Height(2), Round(1));
}

/// - scenario: do not send precommit if have incompatible prevotes
#[test]
fn do_not_send_precommit_if_has_incompatible_prevotes() {
    let sandbox = timestamping_sandbox();
    let sandbox_state = SandboxState::new();

    let propose = ProposeBuilder::new(&sandbox).build();

    sandbox.recv(&propose);
    sandbox.broadcast(&sandbox.create_prevote(
        ValidatorId(0),
        Height(1),
        Round(1),
        propose.object_hash(),
        NOT_LOCKED,
        sandbox.secret_key(ValidatorId(0)),
    ));

    sandbox.recv(&sandbox.create_prevote(
        ValidatorId(1),
        Height(1),
        Round(1),
        propose.object_hash(),
        NOT_LOCKED,
        sandbox.secret_key(ValidatorId(1)),
    ));
    sandbox.assert_lock(NOT_LOCKED, None); //do not lock if <2/3 prevotes
    add_round_with_transactions(&sandbox, &sandbox_state, &[]);

    let future_propose = ProposeBuilder::new(&sandbox)
        .with_validator(ValidatorId(3))
        .with_round(Round(2))
        .build();
    sandbox.recv(&future_propose);
    sandbox.broadcast(&sandbox.create_prevote(
        ValidatorId(0),
        Height(1),
        Round(2),
        future_propose.object_hash(),
        NOT_LOCKED,
        sandbox.secret_key(ValidatorId(0)),
    ));

    sandbox.recv(&sandbox.create_prevote(
        ValidatorId(3),
        Height(1),
        Round(1),
        propose.object_hash(),
        NOT_LOCKED,
        sandbox.secret_key(ValidatorId(3)),
    ));
    sandbox.assert_lock(Round(1), Some(propose.object_hash())); //only if round > locked round

    // !! lock is obtained, but broadcast(Precommit is absent
    //    sandbox.broadcast(&sandbox.create_precommit(ValidatorId(0), Height(0), Round(1), propose.object_hash(),
    //          block.object_hash(), sandbox.s(ValidatorId(0))));
    sandbox.assert_lock(Round(1), Some(propose.object_hash()));
    sandbox.add_time(Duration::from_millis(0));
}

/// scenario: // COMMIT:
/// // - handle queued messages
/// idea:
/// - same as positive scenario, but
///     - start from 1 height
///     - one precommit get from 0 round and queue it
/// - code is based on `handle_precommit_positive_scenario_commit()`
/// with following updates:
///     - use manually created tx because we need to know which tx will be used
///       in `add_one_height()` function
///         - take into account that in `add_one_height()` tx will be generated
///         and in `add_one_height_with_transaction` tx is taken as param
///     - predict & calculate blocks which would be created in
///       `handle_precommit_positive_scenario_commit()` on zero and one heights
///     - if we know block from 1st height we can construct valid precommit for 1st height and
///       receive it earlier: on zero height.
///     this early precommit will be queued and will be used after 1st height will be achieved
#[test]
fn handle_precommit_positive_scenario_commit_with_queued_precommit() {
    let sandbox = timestamping_sandbox();
    let sandbox_state = SandboxState::new();

    // create some tx
    let tx = gen_timestamping_tx();

    // Precommits with this block will be received during get 1st height in
    // fn add_one_height_with_transaction()
    let first_block = BlockBuilder::new(&sandbox)
        .with_proposer_id(ValidatorId(0))
        .with_tx_hash(&compute_tx_hash(&[tx.clone()]))
        .with_state_hash(&sandbox.compute_state_hash(&[tx.clone()]))
        .build();

    // this propose will be used during second commit
    let height_one_propose = ProposeBuilder::new(&sandbox)
        .with_validator(ValidatorId(3))
        .with_height(Height(2))
        .with_prev_hash(&first_block.object_hash())
        .build();

    // this block will be created during second commit while manually creating precommits
    let second_block = BlockBuilder::new(&sandbox)
        .with_proposer_id(ValidatorId(3))
        .with_height(Height(2))
        .with_prev_hash(&first_block.object_hash())
        .with_state_hash(&sandbox.compute_state_hash(&[tx.clone()]))
        .build();

    let precommit_1 = sandbox.create_precommit(
        ValidatorId(1),
        Height(2),
        Round(1),
        height_one_propose.object_hash(),
        second_block.object_hash(),
        sandbox.time().into(),
        sandbox.secret_key(ValidatorId(1)),
    );
    let precommit_2 = sandbox.create_precommit(
        ValidatorId(2),
        Height(2),
        Round(1),
        height_one_propose.object_hash(),
        second_block.object_hash(),
        sandbox.time().into(),
        sandbox.secret_key(ValidatorId(2)),
    );
    let precommit_3 = sandbox.create_precommit(
        ValidatorId(3),
        Height(2),
        Round(1),
        height_one_propose.object_hash(),
        second_block.object_hash(),
        sandbox.time().into(),
        sandbox.secret_key(ValidatorId(3)),
    );

    sandbox.recv(&precommit_1); //early precommit from future height

    sandbox.assert_state(Height(1), Round(1));
    add_one_height_with_transactions(&sandbox, &sandbox_state, &[tx.clone()]);
    sandbox.assert_state(Height(2), Round(1));
    assert_eq!(first_block.object_hash(), sandbox.last_hash());

    //this precommit is received at previous height and queued
    //    sandbox.recv(&precommit_1);
    sandbox.add_time(Duration::from_millis(PROPOSE_REQUEST_TIMEOUT));
    sandbox.send(
        sandbox.public_key(ValidatorId(1)),
        &make_request_propose_from_precommit(&sandbox, precommit_1.as_ref()),
    );
    sandbox.send(
        sandbox.public_key(ValidatorId(1)),
        &make_request_prevote_from_precommit(&sandbox, precommit_1.as_ref()),
    );

    sandbox.recv(&precommit_2);
    // second addition is required in order to make sandbox time >= propose time because
    // this condition is checked at node/mod.rs->actual_round()
    sandbox.add_time(Duration::from_millis(PROPOSE_REQUEST_TIMEOUT));
    sandbox.send(
        sandbox.public_key(ValidatorId(2)),
        &make_request_propose_from_precommit(&sandbox, precommit_2.as_ref()),
    );
    sandbox.send(
        sandbox.public_key(ValidatorId(2)),
        &make_request_prevote_from_precommit(&sandbox, precommit_2.as_ref()),
    );

    sandbox.recv(&height_one_propose);
    sandbox.broadcast(&sandbox.create_prevote(
        ValidatorId(0),
        Height(2),
        Round(1),
        height_one_propose.object_hash(),
        NOT_LOCKED,
        sandbox.secret_key(ValidatorId(0)),
    ));

    sandbox.assert_state(Height(2), Round(1));
    // Here consensus.rs->handle_majority_precommits()->//Commit is achieved
    sandbox.recv(&precommit_3);
    sandbox.assert_state(Height(3), Round(1));
    sandbox.check_broadcast_status(Height(3), second_block.object_hash());
    sandbox.add_time(Duration::from_millis(0));

    // update blockchain with new block
    // using feature that sandbox.last_block() is taken from blockchain
    assert_eq!(second_block, sandbox.last_block());
}

/// scenario: // HANDLE PRECOMMIT positive scenario with commit, leader and round timeout
/// idea is to make 0 node a leader during last commit
/// to make 0 node leader at last commit need to increment height 2 times before main scenario
/// and after last commit round will be 1, height will become 3 and node 0 will be leader
#[test]
fn commit_as_leader_send_propose_round_timeout() {
    let sandbox = timestamping_sandbox();
    let sandbox_state = SandboxState::new();

    // option: with transaction
    let tx = gen_timestamping_tx();

    // here need to make height = 2 because later one more height will be added and
    // node 0 will be leader at 1st round at 3th height
    // if height will be another, then test will fail on last lines because of
    // absent propose and prevote
    add_one_height(&sandbox, &sandbox_state);
    {
        // make node 0 a leader
        // here round 1 is just started
        sandbox.assert_state(Height(2), Round(1));
        {
            assert_eq!(*sandbox_state.time_millis_since_round_start.borrow(), 0);
        }
        // assert!(sandbox.is_leader());
    }
    let current_round = sandbox.current_round();
    let current_height = sandbox.current_height();

    // this propose will be a valid one when 0 node will become a leader after last commit
    let propose = ProposeBuilder::new(&sandbox)
        .with_tx_hashes(&[tx.object_hash()]) //ordinary propose, but with this unreceived tx
        .build();

    // precommits with this block would be received if transaction will be received
    let block = BlockBuilder::new(&sandbox)
        .with_prev_hash(&sandbox_state.accepted_block_hash.borrow())
        .with_tx_hash(&compute_tx_hash(&[tx.clone()]))
        .with_state_hash(&sandbox.compute_state_hash(&[tx.clone()]))
        .build();

    let precommit_1 = sandbox.create_precommit(
        ValidatorId(1),
        current_height,
        current_round,
        propose.object_hash(),
        block.object_hash(),
        sandbox.time().into(),
        sandbox.secret_key(ValidatorId(1)),
    );
    let precommit_2 = sandbox.create_precommit(
        ValidatorId(2),
        current_height,
        current_round,
        propose.object_hash(),
        block.object_hash(),
        sandbox.time().into(),
        sandbox.secret_key(ValidatorId(2)),
    );
    let precommit_3 = sandbox.create_precommit(
        ValidatorId(3),
        current_height,
        current_round,
        propose.object_hash(),
        block.object_hash(),
        sandbox.time().into(),
        sandbox.secret_key(ValidatorId(3)),
    );

    sandbox.recv(&precommit_1);
    sandbox.add_time(Duration::from_millis(PROPOSE_REQUEST_TIMEOUT));
    sandbox.send(
        sandbox.public_key(ValidatorId(1)),
        &make_request_propose_from_precommit(&sandbox, precommit_1.as_ref()),
    );
    sandbox.send(
        sandbox.public_key(ValidatorId(1)),
        &make_request_prevote_from_precommit(&sandbox, precommit_1.as_ref()),
    );

    sandbox.recv(&precommit_2);
    // second addition is required in order to make sandbox time >= propose time because
    // this condition is checked at node/mod.rs->actual_round()
    sandbox.add_time(Duration::from_millis(PROPOSE_REQUEST_TIMEOUT));
    sandbox.send(
        sandbox.public_key(ValidatorId(2)),
        &make_request_propose_from_precommit(&sandbox, precommit_2.as_ref()),
    );
    sandbox.send(
        sandbox.public_key(ValidatorId(2)),
        &make_request_prevote_from_precommit(&sandbox, precommit_2.as_ref()),
    );

    {
        // get propose and appropriate transaction
        sandbox.recv(&propose);
        sandbox.recv(&tx);
        sandbox.broadcast(&make_prevote_from_propose(&sandbox, &propose));
    }
    // verify that transaction is received
    assert_eq!(vec![tx.object_hash()], sandbox.transactions_hashes());

    // receive precommit 3 and start commit process
    sandbox.assert_state(current_height, current_round);
    // Here consensus.rs->handle_majority_precommits()->//Commit is achieved
    sandbox.recv(&precommit_3);

    let new_height = current_height.next();
    sandbox.assert_state(new_height, Round(1));
    sandbox.check_broadcast_status(new_height, block.object_hash());

    let propose = ProposeBuilder::new(&sandbox).build();

    sandbox.add_time(Duration::from_millis(PROPOSE_TIMEOUT));
    sandbox.broadcast(&propose);
    sandbox.broadcast(&make_prevote_from_propose(&sandbox, &propose));
    sandbox.add_time(Duration::from_millis(
        sandbox.current_round_timeout() - PROPOSE_TIMEOUT,
    ));
    sandbox.assert_state(sandbox.current_height(), Round(2));
}

/// - if get full propose:
///     - all in handle full propose
/// idea of test is:
/// - to receive propose with unknown tx
/// - receive that tx, so, all required txs are present
/// - call `node/consensus.rs->handle_full_propose()` => broadcast prevote
#[test]
fn handle_tx_handle_full_propose() {
    let sandbox = timestamping_sandbox();

    // option: with transaction
    let tx = gen_timestamping_tx();

    let propose = ProposeBuilder::new(&sandbox)
        .with_tx_hashes(&[tx.object_hash()]) //ordinary propose, but with this unreceived tx
        .build();

    sandbox.recv(&propose);
    sandbox.add_time(Duration::from_millis(TRANSACTIONS_REQUEST_TIMEOUT));
    sandbox.send(
        sandbox.public_key(ValidatorId(2)),
        &sandbox.create_transactions_request(
            sandbox.public_key(ValidatorId(0)),
            sandbox.public_key(ValidatorId(2)),
            vec![tx.object_hash()],
            sandbox.secret_key(ValidatorId(0)),
        ),
    );

    // !! here handle_tx()->handle_full_propose() is called => broadcast(Prevote) is observed
    sandbox.recv(&tx);

    sandbox.broadcast(&make_prevote_from_propose(&sandbox, &propose));

    sandbox.add_time(Duration::from_millis(0));
}

// - ignore existed transaction (in both blockchain and pool)
/// - idea of test is to receive propose with unknown tx
/// - receive that tx
/// - broadcast prevote
#[test]
fn broadcast_prevote_with_tx_positive() {
    let sandbox = timestamping_sandbox();
    let sandbox_state = SandboxState::new();

    add_one_height(&sandbox, &sandbox_state);
    sandbox.assert_state(Height(2), Round(1));

    // option: with transaction
    let tx = gen_timestamping_tx();
    sandbox.recv(&tx);

    let propose = ProposeBuilder::new(&sandbox)
        .with_tx_hashes(&[tx.object_hash()]) // ordinary propose, but with this received tx
        .build();
    sandbox.recv(&propose);

    // check scenario:
    // HANDLE FULL PROPOSE
    // - send prevote when lock=0 for known propose
    sandbox.assert_lock(NOT_LOCKED, None);
    sandbox.broadcast(&sandbox.create_prevote(
        ValidatorId(0),
        Height(2),
        Round(1),
        propose.object_hash(),
        NOT_LOCKED,
        sandbox.secret_key(ValidatorId(0)),
    ));
}

// - ignore existed transaction (in both pool)
/// - idea of test is to receive propose with unknown tx
/// - receive that tx
/// - broadcast prevote
#[test]
fn handle_tx_ignore_existing_tx_in_blockchain() {
    let sandbox = timestamping_sandbox();
    let sandbox_state = SandboxState::new();

    // option: with transaction
    let tx = gen_timestamping_tx();

    add_one_height_with_transactions(&sandbox, &sandbox_state, &[tx.clone()]);
    sandbox.assert_state(Height(2), Round(1));

    // add rounds & become leader
    sandbox.add_time(Duration::from_millis(sandbox.current_round_timeout()));
    assert!(sandbox.is_leader());

    sandbox.recv(&tx);

    sandbox.add_time(Duration::from_millis(PROPOSE_TIMEOUT));
    let propose = ProposeBuilder::new(&sandbox)
        //.with_tx_hashes(&[tx.object_hash()]) //ordinary propose, but with this received tx
        // !! note that here no tx are expected whereas old tx is received earlier
        .with_tx_hashes(&[])
        .build();
    sandbox.broadcast(&propose);
    sandbox.broadcast(&make_prevote_from_propose(&sandbox, &propose));
    sandbox.add_time(Duration::from_millis(0));
}

#[test]
fn handle_precommit_remove_propose_request() {
    let sandbox = sandbox::timestamping_sandbox_builder().build();

    let tx = gen_timestamping_tx();

    let propose = ProposeBuilder::new(&sandbox)
        .with_tx_hashes(&[tx.object_hash()])
        .build();

    let block = BlockBuilder::new(&sandbox)
        .with_tx_hash(&tx.object_hash())
        .build();

    let precommit = sandbox.create_precommit(
        propose.payload().validator,
        Height(1),
        Round(1),
        propose.object_hash(),
        block.object_hash(),
        sandbox.time().into(),
        sandbox.secret_key(propose.payload().validator),
    );

    sandbox.recv(&precommit);

    // Propose request shouldn't be sent now.
    sandbox.recv(&propose);
    sandbox.add_time(Duration::from_millis(TRANSACTIONS_REQUEST_TIMEOUT));

    sandbox.send(
        sandbox.public_key(propose.payload().validator),
        &sandbox.create_transactions_request(
            sandbox.public_key(ValidatorId(0)),
            sandbox.public_key(propose.payload().validator),
            vec![tx.object_hash()],
            sandbox.secret_key(ValidatorId(0)),
        ),
    );

    // There is no known prevoters.
    let prevoters = BitVec::from_elem(sandbox.validators().len(), false);

    sandbox.send(
        sandbox.public_key(propose.payload().validator),
        &sandbox.create_prevote_request(
            sandbox.public_key(ValidatorId(0)),
            sandbox.public_key(propose.payload().validator),
            Height(1),
            Round(1),
            propose.object_hash(),
            prevoters,
            sandbox.secret_key(ValidatorId(0)),
        ),
    );
}

#[test]
fn handle_precommit_remove_propose_request_ask_prevoters() {
    let sandbox = sandbox::timestamping_sandbox_builder().build();

    let tx = gen_timestamping_tx();

    let propose = ProposeBuilder::new(&sandbox)
        .with_tx_hashes(&[tx.object_hash()])
        .build();

    let block = BlockBuilder::new(&sandbox)
        .with_tx_hash(&tx.object_hash())
        .build();

    let precommit = sandbox.create_precommit(
        propose.payload().validator,
        Height(1),
        Round(1),
        propose.object_hash(),
        block.object_hash(),
        sandbox.time().into(),
        sandbox.secret_key(propose.payload().validator),
    );

    sandbox.recv(&precommit);

    let mut prevoters = BitVec::from_elem(sandbox.validators().len(), false);
    for i in 1..sandbox.validators().len() as u16 {
        sandbox.recv(&sandbox.create_prevote(
            ValidatorId(i),
            Height(1),
            Round(1),
            propose.object_hash(),
            Round(0),
            sandbox.secret_key(ValidatorId(i)),
        ));
        prevoters.set(i as usize, true);
    }

    // Propose request shouldn't be sent now.
    sandbox.recv(&propose);

    let mut validators = (1..sandbox.validators().len() as u16)
        .map(|x| sandbox.public_key(ValidatorId(x)))
        .collect::<HashSet<_>>();

    for i in 1..sandbox.validators().len() {
        sandbox.add_time(Duration::from_millis(TRANSACTIONS_REQUEST_TIMEOUT));
        sandbox.process_events();

        let (_, msg) = sandbox.pop_sent_message().unwrap();
        let msg = Verified::<TransactionsRequest>::try_from(msg)
            .expect("Incorrect message. TransactionsRequest was expected.");

        assert!(
<<<<<<< HEAD
            validators.remove(&msg.to),
=======
            validators.remove(&msg.payload().to),
>>>>>>> a6e0bf66
            "Unexpected validator's PublicKey"
        );

        if i == 1 {
            sandbox.send(
                sandbox.public_key(propose.payload().validator),
                &sandbox.create_prevote_request(
                    sandbox.public_key(ValidatorId(0)),
                    sandbox.public_key(propose.payload().validator),
                    Height(1),
                    Round(1),
                    propose.object_hash(),
                    prevoters.clone(),
                    sandbox.secret_key(ValidatorId(0)),
                ),
            );
        }
    }

    assert!(
        validators.is_empty(),
        "Should send TransactionsRequest to all validators"
    );
}

#[test]
fn handle_precommit_remove_propose_request_ask_precommitters() {
    let sandbox = sandbox::timestamping_sandbox_builder().build();

    let tx = gen_timestamping_tx();

    let propose = ProposeBuilder::new(&sandbox)
        .with_tx_hashes(&[tx.object_hash()])
        .build();

    let block = BlockBuilder::new(&sandbox)
        .with_tx_hash(&tx.object_hash())
        .build();

    for i in 1..sandbox.validators().len() as u16 {
        sandbox.recv(&sandbox.create_precommit(
            ValidatorId(i),
            Height(1),
            Round(1),
            propose.object_hash(),
            block.object_hash(),
            sandbox.time().into(),
            sandbox.secret_key(ValidatorId(i)),
        ))
    }

    // Propose request shouldn't be sent now.
    sandbox.recv(&propose);

    let mut validators = (1..sandbox.validators().len() as u16)
        .map(|x| sandbox.public_key(ValidatorId(x)))
        .collect::<HashSet<_>>();

    for _ in 1..sandbox.validators().len() {
        sandbox.add_time(Duration::from_millis(TRANSACTIONS_REQUEST_TIMEOUT));
        sandbox.process_events();

        let (_, msg) = sandbox.pop_sent_message().unwrap();
        let msg = Verified::<TransactionsRequest>::try_from(msg)
            .expect("Incorrect message. TransactionsRequest was expected.");

        assert!(
<<<<<<< HEAD
            validators.remove(&msg.to),
=======
            validators.remove(&msg.payload().to),
>>>>>>> a6e0bf66
            "Unexpected validator's PublicKey"
        );

        let (_, msg) = sandbox.pop_sent_message().unwrap();
        Verified::<PrevotesRequest>::try_from(msg)
            .expect("Incorrect message. PrevotesRequest was expected.");
    }

    assert!(
        validators.is_empty(),
        "Should send TransactionsRequest to all validators"
    );
}<|MERGE_RESOLUTION|>--- conflicted
+++ resolved
@@ -1743,11 +1743,7 @@
             .expect("Incorrect message. TransactionsRequest was expected.");
 
         assert!(
-<<<<<<< HEAD
-            validators.remove(&msg.to),
-=======
             validators.remove(&msg.payload().to),
->>>>>>> a6e0bf66
             "Unexpected validator's PublicKey"
         );
 
@@ -1815,11 +1811,7 @@
             .expect("Incorrect message. TransactionsRequest was expected.");
 
         assert!(
-<<<<<<< HEAD
-            validators.remove(&msg.to),
-=======
             validators.remove(&msg.payload().to),
->>>>>>> a6e0bf66
             "Unexpected validator's PublicKey"
         );
 
