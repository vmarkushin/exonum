// Copyright 2019 The Exonum Team
//
// Licensed under the Apache License, Version 2.0 (the "License");
// you may not use this file except in compliance with the License.
// You may obtain a copy of the License at
//
//   http://www.apache.org/licenses/LICENSE-2.0
//
// Unless required by applicable law or agreed to in writing, software
// distributed under the License is distributed on an "AS IS" BASIS,
// WITHOUT WARRANTIES OR CONDITIONS OF ANY KIND, either express or implied.
// See the License for the specific language governing permissions and
// limitations under the License.

pub use crate::proto::schema::tests::TimestampTx;

<<<<<<< HEAD
use rand::{rngs::ThreadRng, thread_rng, RngCore};

use crate::blockchain::{
    ExecutionResult, Service, Transaction, TransactionContext, TransactionSet,
};
use crate::crypto::{gen_keypair, Hash, PublicKey, SecretKey, HASH_SIZE};
use crate::messages::{Message, RawTransaction, Signed};
use exonum_merkledb::{BinaryValue, Snapshot};
=======
use exonum_merkledb::{BinaryValue, Snapshot};
use exonum_proto::impl_binary_value_for_pb_message;
use rand::{rngs::ThreadRng, thread_rng, RngCore};

use crate::{
    blockchain::ExecutionError,
    crypto::{gen_keypair, Hash, PublicKey, SecretKey, HASH_SIZE},
    messages::Verified,
    runtime::{
        rust::{CallContext, Service, Transaction},
        AnyTx, BlockchainData, InstanceId,
    },
};
>>>>>>> a6e0bf66

pub const DATA_SIZE: usize = 64;

#[exonum_interface(crate = "crate")]
pub trait TimestampingInterface {
    fn timestamp(&self, context: CallContext<'_>, arg: TimestampTx) -> Result<(), ExecutionError>;
}

#[derive(Debug, ServiceDispatcher, ServiceFactory)]
#[service_dispatcher(crate = "crate", implements("TimestampingInterface"))]
#[service_factory(
    crate = "crate",
    artifact_name = "timestamping",
    artifact_version = "0.1.0",
    proto_sources = "crate::proto::schema"
)]
pub struct TimestampingService;

impl TimestampingInterface for TimestampingService {
    fn timestamp(
        &self,
        _context: CallContext<'_>,
        _arg: TimestampTx,
    ) -> Result<(), ExecutionError> {
        Ok(())
    }
}

<<<<<<< HEAD
impl_binary_value_for_pb_message! { TimestampTx }
=======
impl Service for TimestampingService {
    fn state_hash(&self, _data: BlockchainData<&dyn Snapshot>) -> Vec<Hash> {
        vec![Hash::new([127; HASH_SIZE]), Hash::new([128; HASH_SIZE])]
    }
}

impl TimestampingService {
    pub const ID: InstanceId = 3;
}
>>>>>>> a6e0bf66

impl_binary_value_for_pb_message! { TimestampTx }

pub struct TimestampingTxGenerator {
    rand: ThreadRng,
    data_size: usize,
    public_key: PublicKey,
    secret_key: SecretKey,
}

impl TimestampingTxGenerator {
    pub fn new(data_size: usize) -> TimestampingTxGenerator {
        let keypair = gen_keypair();
        TimestampingTxGenerator::with_keypair(data_size, keypair)
    }

    pub fn with_keypair(
        data_size: usize,
        keypair: (PublicKey, SecretKey),
    ) -> TimestampingTxGenerator {
        let rand = thread_rng();

        TimestampingTxGenerator {
            rand,
            data_size,
            public_key: keypair.0,
            secret_key: keypair.1,
        }
    }
}

impl Iterator for TimestampingTxGenerator {
    type Item = Verified<AnyTx>;

    fn next(&mut self) -> Option<Verified<AnyTx>> {
        let mut data = vec![0; self.data_size];
        self.rand.fill_bytes(&mut data);
        let mut buf = TimestampTx::new();
        buf.set_data(data);
<<<<<<< HEAD
        Some(Message::sign_transaction(
            buf,
            TIMESTAMPING_SERVICE,
            self.public_key,
            &self.secret_key,
        ))
    }
}

impl TimestampingService {
    pub fn new() -> Self {
        Self::default()
    }
}

impl Service for TimestampingService {
    fn service_id(&self) -> u16 {
        TIMESTAMPING_SERVICE
    }

    fn service_name(&self) -> &str {
        "sandbox_timestamping"
    }

    fn state_hash(&self, _: &dyn Snapshot) -> Vec<Hash> {
        vec![Hash::new([127; HASH_SIZE]), Hash::new([128; HASH_SIZE])]
    }

    fn tx_from_raw(&self, raw: RawTransaction) -> Result<Box<dyn Transaction>, failure::Error> {
        let tx = TimestampingTransactions::tx_from_raw(raw)?;
        Ok(tx.into())
=======
        Some(buf.sign(TimestampingService::ID, self.public_key, &self.secret_key))
>>>>>>> a6e0bf66
    }
}<|MERGE_RESOLUTION|>--- conflicted
+++ resolved
@@ -14,16 +14,6 @@
 
 pub use crate::proto::schema::tests::TimestampTx;
 
-<<<<<<< HEAD
-use rand::{rngs::ThreadRng, thread_rng, RngCore};
-
-use crate::blockchain::{
-    ExecutionResult, Service, Transaction, TransactionContext, TransactionSet,
-};
-use crate::crypto::{gen_keypair, Hash, PublicKey, SecretKey, HASH_SIZE};
-use crate::messages::{Message, RawTransaction, Signed};
-use exonum_merkledb::{BinaryValue, Snapshot};
-=======
 use exonum_merkledb::{BinaryValue, Snapshot};
 use exonum_proto::impl_binary_value_for_pb_message;
 use rand::{rngs::ThreadRng, thread_rng, RngCore};
@@ -37,7 +27,6 @@
         AnyTx, BlockchainData, InstanceId,
     },
 };
->>>>>>> a6e0bf66
 
 pub const DATA_SIZE: usize = 64;
 
@@ -66,9 +55,6 @@
     }
 }
 
-<<<<<<< HEAD
-impl_binary_value_for_pb_message! { TimestampTx }
-=======
 impl Service for TimestampingService {
     fn state_hash(&self, _data: BlockchainData<&dyn Snapshot>) -> Vec<Hash> {
         vec![Hash::new([127; HASH_SIZE]), Hash::new([128; HASH_SIZE])]
@@ -78,7 +64,6 @@
 impl TimestampingService {
     pub const ID: InstanceId = 3;
 }
->>>>>>> a6e0bf66
 
 impl_binary_value_for_pb_message! { TimestampTx }
 
@@ -118,40 +103,6 @@
         self.rand.fill_bytes(&mut data);
         let mut buf = TimestampTx::new();
         buf.set_data(data);
-<<<<<<< HEAD
-        Some(Message::sign_transaction(
-            buf,
-            TIMESTAMPING_SERVICE,
-            self.public_key,
-            &self.secret_key,
-        ))
-    }
-}
-
-impl TimestampingService {
-    pub fn new() -> Self {
-        Self::default()
-    }
-}
-
-impl Service for TimestampingService {
-    fn service_id(&self) -> u16 {
-        TIMESTAMPING_SERVICE
-    }
-
-    fn service_name(&self) -> &str {
-        "sandbox_timestamping"
-    }
-
-    fn state_hash(&self, _: &dyn Snapshot) -> Vec<Hash> {
-        vec![Hash::new([127; HASH_SIZE]), Hash::new([128; HASH_SIZE])]
-    }
-
-    fn tx_from_raw(&self, raw: RawTransaction) -> Result<Box<dyn Transaction>, failure::Error> {
-        let tx = TimestampingTransactions::tx_from_raw(raw)?;
-        Ok(tx.into())
-=======
         Some(buf.sign(TimestampingService::ID, self.public_key, &self.secret_key))
->>>>>>> a6e0bf66
     }
 }