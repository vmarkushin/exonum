// Copyright 2019 The Exonum Team
//
// Licensed under the Apache License, Version 2.0 (the "License");
// you may not use this file except in compliance with the License.
// You may obtain a copy of the License at
//
//   http://www.apache.org/licenses/LICENSE-2.0
//
// Unless required by applicable law or agreed to in writing, software
// distributed under the License is distributed on an "AS IS" BASIS,
// WITHOUT WARRANTIES OR CONDITIONS OF ANY KIND, either express or implied.
// See the License for the specific language governing permissions and
// limitations under the License.

//! Timestamping database schema.

use super::proto;
use chrono::{DateTime, Utc};

use exonum_merkledb::{IndexAccess, ObjectHash, ProofMapIndex};

use exonum::crypto::Hash;

/// Stores content's hash and some metadata about it.
#[derive(Serialize, Deserialize, Clone, Debug, PartialEq, ProtobufConvert)]
#[exonum(pb = "proto::Timestamp")]
pub struct Timestamp {
    /// Hash of the content.
    pub content_hash: Hash,

    /// Additional metadata.
    pub metadata: String,
}

impl Timestamp {
    /// Create new Timestamp.
    pub fn new(&content_hash: &Hash, metadata: &str) -> Self {
        Self {
            content_hash,
            metadata: metadata.to_owned(),
        }
    }
}

/// Timestamp entry.
#[derive(Clone, Debug, ProtobufConvert)]
#[exonum(pb = "proto::TimestampEntry", serde_pb_convert)]
pub struct TimestampEntry {
    /// Timestamp data.
    pub timestamp: Timestamp,

    /// Hash of transaction.
    pub tx_hash: Hash,

    /// Timestamp time.
    pub time: DateTime<Utc>,
}

impl TimestampEntry {
    /// New TimestampEntry.
    pub fn new(timestamp: Timestamp, &tx_hash: &Hash, time: DateTime<Utc>) -> Self {
        Self {
            timestamp,
            tx_hash,
            time,
        }
    }
}

/// Timestamping database schema.
#[derive(Debug)]
pub struct Schema<T> {
    access: T,
}

impl<T> Schema<T> {
    /// Creates a new schema from the database view.
    pub fn new(access: T) -> Self {
        Schema { access }
    }
}

impl<T> Schema<T>
where
    T: IndexAccess,
{
    /// Returns the `ProofMapIndex` of timestamps.
    pub fn timestamps(&self) -> ProofMapIndex<T, Hash, TimestampEntry> {
<<<<<<< HEAD
        ProofMapIndex::new("timestamping.timestamps", self.view)
=======
        ProofMapIndex::new("timestamping.timestamps", self.access.clone())
>>>>>>> f6deb4c7
    }

    /// Returns the state hash of the timestamping service.
    pub fn state_hash(&self) -> Vec<Hash> {
        vec![self.timestamps().object_hash()]
    }

    /// Adds the timestamp entry to the database.
    pub fn add_timestamp(&self, timestamp_entry: TimestampEntry) {
        let timestamp = timestamp_entry.timestamp.clone();
        let content_hash = &timestamp.content_hash;

        // Check that timestamp with given content_hash does not exist.
        if self.timestamps().contains(content_hash) {
            return;
        }

        // Add timestamp
        self.timestamps().put(content_hash, timestamp_entry);
    }
}<|MERGE_RESOLUTION|>--- conflicted
+++ resolved
@@ -86,11 +86,7 @@
 {
     /// Returns the `ProofMapIndex` of timestamps.
     pub fn timestamps(&self) -> ProofMapIndex<T, Hash, TimestampEntry> {
-<<<<<<< HEAD
-        ProofMapIndex::new("timestamping.timestamps", self.view)
-=======
         ProofMapIndex::new("timestamping.timestamps", self.access.clone())
->>>>>>> f6deb4c7
     }
 
     /// Returns the state hash of the timestamping service.
