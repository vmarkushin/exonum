--- conflicted
+++ resolved
@@ -9,15 +9,42 @@
 - transfer funds from the one wallet to another
 - monitor blocks status
 
-<<<<<<< HEAD
-## Run this demo
-=======
+## Demo
+
+Because of blockchain is a distributed kind of software you should to run
+multiple nodes which handle the transactions and keep the data safely.
+
+### Requirements
+
+We prepared a minimal configuration that helps you start and test cryptocurrency
+right now. Be sure you installed necessary packages:
+* git
+* supervisord
+* node (with npm)
+* bower
+* Rust compiler
+
+### Run
+
+Clone this project to a local folder, bootstrap and start it:
+
+```sh
+git clone https://github.com/exonum/cryptocurrency
+cd cryptocurrency
+SERVICE_ROOT=$(pwd)/currency_root
+./service/bootstrap.sh install
+./service/bootstrap.sh enable
+./service/bootstrap.sh start cryptocurrency
+```
+
+Ready! Open the [wallet manager](http://127.0.0.1:3000) in your browser.
+
 ## Backend
 
 Backend keeps balances of wallets and handles secure transactions between them.
 It consists of nodes which interact with each other. Distributed nodes ensure the reliability.
 
-#### Build
+### Build
 
 To build the backend, use cargo:
 
@@ -25,7 +52,7 @@
 cargo build --manifest-path=backend/Cargo.toml
 ```
 
-#### Run
+### Run
 
 When backend was built, you should declare all nodes to run.
 There is a special command `generate` which does it automatically:
@@ -46,40 +73,17 @@
 ```
 
 ## Frontend
->>>>>>> 5f4be85e
 
-Because of blockchain is a distributed kind of software you should to run
-multiple nodes which handle the transactions and keep the data safely.
+Frontend is a lightweight single page application served by Node.js.
+It communicates with the backend via REST API and uses [Exonum client](https://github.com/exonum/exonum-client) library to parse and verify data and perform cryptographic operations.
 
-We prepared a minimal configuration that helps you start and test cryptocurrency right now.
-Be sure you installed necessary packages:
-* git
-* supervisord
-* node (with npm)
-* bower
-* Rust compiler
+All business logic is can be found in [cryptocurrency.js](frontend/js/cryptocurrency.js).
 
-<<<<<<< HEAD
-Than clone this project to a local folder, bootstrap and start it:
-
-```sh
-git clone https://github.com/exonum/cryptocurrency
-cd cryptocurrency
-SERVICE_ROOT=$(pwd)/currency_root
-./service/bootstrap.sh install
-./service/bootstrap.sh enable
-./service/bootstrap.sh start cryptocurrency
-```
-
-Ready! Open the [wallet manager](http://127.0.0.1:3000) in your browser.
-
-## More documentation
-=======
-#### How it works?
+### How it works?
 
 Find detailed [step-by-step tutorial](http://exonum.com/doc/home/cryptocurrency/intro/) how to set up all this demo functionality from the very beginning.
 
-#### Build
+### Build
 
 Install npm dependencies:
 
@@ -93,7 +97,7 @@
 bower install
 ```
 
-#### Run
+### Run
 
 To run application:
 
@@ -101,7 +105,5 @@
 cd frontend
 npm start
 ```
->>>>>>> 5f4be85e
 
-Follow the links if you want to read more about the [backend](doc/backend.md)
-or [frontend](doc/frontend.md).+Application is served on [http://127.0.0.1:3000](http://127.0.0.1:3000).