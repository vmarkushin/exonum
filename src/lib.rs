--- conflicted
+++ resolved
@@ -604,13 +604,10 @@
         let blockchain_schema = Schema::new(view);
         let config_schema = ConfigurationSchema::new(view);
 
-<<<<<<< HEAD
-        let following_config: Option<StoredConfiguration> = blockchain_schema
-            .get_following_configuration()?;
-=======
+
         let following_config: Option<StoredConfiguration> =
             blockchain_schema.following_configuration()?;
->>>>>>> 423933f0
+
         if let Some(foll_cfg) = following_config {
             error!("Discarding TxConfigPropose: {} as there is an already scheduled next config: \
                     {:?} ",
@@ -675,13 +672,10 @@
             return Ok(());
         }
 
-<<<<<<< HEAD
-        let following_config: Option<StoredConfiguration> = blockchain_schema
-            .get_following_configuration()?;
-=======
+
         let following_config: Option<StoredConfiguration> =
             blockchain_schema.following_configuration()?;
->>>>>>> 423933f0
+
         if let Some(foll_cfg) = following_config {
             error!("Discarding TxConfigVote: {:?} as there is an already scheduled next config: \
                     {:?} ",
@@ -735,12 +729,7 @@
         }
 
         if votes_count >= State::byzantine_majority_count(actual_config.validators.len()) {
-<<<<<<< HEAD
-            blockchain_schema
-                .commit_actual_configuration(parsed_config)?;
-=======
             blockchain_schema.commit_configuration(parsed_config)?;
->>>>>>> 423933f0
         }
         Ok(())
     }
@@ -792,23 +781,9 @@
         ConfigTx::from_raw(raw).map(|tx| Box::new(tx) as Box<Transaction>)
     }
 
-<<<<<<< HEAD
+
     /// Update config in `NodeState` upon reaching the height, when a new config is actual from.
-    fn handle_commit(&self, state: &mut NodeState) -> StorageResult<()> {
-        let old_cfg = state.actual_config().clone();
-
-        let new_cfg = {
-            let schema = Schema::new(state.view());
-            schema.get_actual_configuration()?
-        };
-
-        if new_cfg != old_cfg {
-            info!("Updated node config={:#?}", new_cfg);
-            state.update_config(new_cfg);
-        }
-=======
     fn handle_commit(&self, _: &mut NodeState) -> StorageResult<()> {
->>>>>>> 423933f0
         Ok(())
     }
 }