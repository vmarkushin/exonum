# Changelog

All notable changes to this project will be documented in this file.

The format is based on [Keep a Changelog](http://keepachangelog.com/en/1.0.0/)
and this project adheres to [Semantic Versioning](http://semver.org/spec/v2.0.0.html).

## [Unreleased]

### Added
- Added `patch` method to the `Fork` structure. (#393)
<<<<<<< HEAD
- Added serialization support floating point types through special wrapper(`F32` and `F64`). This feature is hidden behind `float_serialize` gate. Note: special values (Infinity and NaN) aren't supported. (#384)
=======
- Added a public `helthcheck` endpoint. (#405)
>>>>>>> 4a88df0b

### Changed
- Changed iterators over `Patch` and `Changes` data into custom types instead of standard collection iterators. (#393)
- Fixed typo in `SparceListIndexKeys` and `SparceListIndexValues` (#398)
- Fixed #15 consensus on the threshold of 1/3 sleeping validators. (#388)
- Replaced config param `timeout_events_capacity` with `internal_events_capacity`. (#388)
- The `Transaction` trait now inherit `ExonumJson`. (#402)

### Removed
- Removed default `state_hash` implementation in the `Service` trait. (#399)
- Removed `info` method from the `Transaction`. (#402)

## 0.4 - 2017-12-08

### Added
- Allow creating auditor node from command line. (#364)
- Added a new function `merge_sync`. In this function a write will be flushed from the operating system buffer cache before the write is considered complete. (#368)
- Added conversion into boxed values for values which implement `Service` or `Transaction` traits. (#366)
- Added constructor for the `ServiceContext` which can be useful for the alternative node implementations. (#366)
- Implemented `AsRef<RawMessage>` for any Exonum messages that were created using the `message!` macro. (#372)
- Implemented additional checks for conversion from raw message. (#372)

### Changed
- Changed a signature of `open` function in a `rocksdb` module. `RocksDBOptions` should pass by the reference. (#369)
- `ValidatorState` in the `ServiceContext` replaced by the `ValidatorId`. (#366)
- `add_transaction` in the `ServiceContext` replaced by the `transaction_sender` which implements the `TransactionSend` trait. (#366)
- The `Node` constructor now requires `db` and `services` variables instead of `blockchain` instance. (#366)
- The `Blockchain` constructor now requires services keypair and an `ApiSender` instance. (#366)
- `mount_*_api` methods in `Blockchain` instance now do not require `ApiContext`. (#366)
- Rename method `last_height` to `height` in `Schema`. (#379)
- `last_block` now returns `Block` instead of `Option<Block>`. (#379)
- Replaced `rocksdb` commandline parameter to more generic `db-path`. (#376)
- Obsolete trait `HexValue` replaced by the `FromHex` and `ToHex` traits. (#372)
- Changed `Patch` and `Changes` from typedefs into opaque structures. (#371)
- Help text is displayed if required argument is not specified. (#390)

### Removed
- Removed `round` method from the `ServiceContext`. (#366)
- Removed redundant `FromRaw` trait. (#372)
- Removed redundant `current_height` method in `Schema`. (#379)

### Fixed
- Fixed `crate_authors!` macro usage, this macro can't return static string in new clap version. (#370)
- Fixed mistake in description of the height getter in the `ServiceContext`. (#366)
- Fixed #15 consensus on the threshold of 1/3 sleeping validators. (#388)

## 0.3 - 2017-11-02

### Added
- New events implementation based on the `tokio` with the separated queues for network events and timeouts and different threads for the network and node code (#300)
- Added a new index `SparseListIndex`. It is a list of items stored in sequential order. Similar to `ListIndex` but it may contain indexes without elements (#312)
- Implement `FromStr` and `ToString` traits for public sodium types (#318)
- Add a new macro `metric!` for collecting statistical information (#329)
- Make type `DBKey` public because it is used in `MapProof` (#306)

### Changed
- `RocksDB` is a default storage (#178)
- Field `events_pool_capacity` in `MemoryPoolConfig` replaced by the new `EventsPoolCapacity` configuration (#300)
- Changed a build method `new` and added a new build method `with_prefix` for indexes (#178)
- Changed a signature of `gen_prefix` function in a `schema` module (#178)
- `NodeBuilder` works with `ServiceFactory` as trait object instead (#357)
- Debug formatting for crypto types are improved (#353)
- Added description of deserialization error for message types (#337)
- Clarified `Transaction.info()` usage (#345)

### Removed
- Support of `LevelDB` is removed (#178)

### Fixed
- Fix the issue causing timeouts are ignored when the event pool is full (#300)
- Fix network failure due to incorrect processing of the incoming buffer (#322)

## 0.2 - 2017-09-13

### Added
- Add `RockDB` support (#273)
- Add `TimeoutAdjusterConfig`, `Constant` and `Dynamic` timeout adjusters (#256)
- Add stream hashing and signing: `HashStream` and `SignStream` (#254)
- Add new typedefs `Height` and `ValidatorId` (#262)
- Fields of `BlockInfo` and `TxInfo` are now public (#283)
- Public export of `PROOF_MAP_KEY_SIZE` constant (#270)

### Changed
- `MapProof` variant fields are renamed: `left_hash` and `right_hash` to `left_node` and
  `right_node` (#286)
- `RequestBlock` is renamed to `BlockRequest` and `Block` is renamed to `BlockResponse` (#287)
- All request messages are renamed: `RequestFoo` to `FooRequest` (#287)
- Improve log formatting (#291 #294)
- Make panic message during command line arguments parsing cleaner (#257)

### Fixed
- Fix network discover failure due to incorrect processing of the incoming buffer (#299)
- Fix snapshot behavior for `MemoryDB` (#292)
- Dissalow generate-testnet with 0 nodes (#258)

## 0.1.1 - 2017-09-13

### Fixed
- Fix segfault when `LevelDBSnapshot` is destroyed after `LevelDB` (#285)
- Fix panic during `BlockResponse` message processing if the transaction pool is full (#264)
- Fix panic during deseralizaion of malformed messages (#278 #297)

## 0.1 - 2017-07-17

The first release of Exonum.<|MERGE_RESOLUTION|>--- conflicted
+++ resolved
@@ -9,11 +9,8 @@
 
 ### Added
 - Added `patch` method to the `Fork` structure. (#393)
-<<<<<<< HEAD
+- Added a public `helthcheck` endpoint. (#405)
 - Added serialization support floating point types through special wrapper(`F32` and `F64`). This feature is hidden behind `float_serialize` gate. Note: special values (Infinity and NaN) aren't supported. (#384)
-=======
-- Added a public `helthcheck` endpoint. (#405)
->>>>>>> 4a88df0b
 
 ### Changed
 - Changed iterators over `Patch` and `Changes` data into custom types instead of standard collection iterators. (#393)
