# Changelog

All notable changes to this project will be documented in this file.

The format is based on [Keep a Changelog](http://keepachangelog.com/en/1.0.0/)
and this project adheres to [Semantic Versioning](http://semver.org/spec/v2.0.0.html).

## [Unreleased]

### Added
- Added `patch` method to the `Fork` structure. (#393)
<<<<<<< HEAD
- Added `StorageValue` implementation for `bool`. (#385)
- Added `TransactionStatus` representing transaction execution status.
=======
- Added a public `helthcheck` endpoint. (#405)
- Added serialization support floating point types through special wrapper(`F32` and `F64`). This feature is hidden behind `float_serialize` gate. Note: special values (Infinity and NaN) aren't supported. (#384)
>>>>>>> 8f020f71

### Changed
- Changed iterators over `Patch` and `Changes` data into custom types instead of standard collection iterators. (#393)
- Fixed typo in `SparceListIndexKeys` and `SparceListIndexValues` (#398)
- Fixed #15 consensus on the threshold of 1/3 sleeping validators. (#388)
- Replaced config param `timeout_events_capacity` with `internal_events_capacity`. (#388)
- The `Transaction` trait now inherit `ExonumJson`. (#402)
- `Transaction` `execute` method now returns  `TransactionStatus`. (#385)

### Removed
- Removed default `state_hash` implementation in the `Service` trait. (#399)
- Removed `info` method from the `Transaction`. (#402)

## 0.4 - 2017-12-08

### Added
- Allow creating auditor node from command line. (#364)
- Added a new function `merge_sync`. In this function a write will be flushed from the operating system buffer cache before the write is considered complete. (#368)
- Added conversion into boxed values for values which implement `Service` or `Transaction` traits. (#366)
- Added constructor for the `ServiceContext` which can be useful for the alternative node implementations. (#366)
- Implemented `AsRef<RawMessage>` for any Exonum messages that were created using the `message!` macro. (#372)
- Implemented additional checks for conversion from raw message. (#372)

### Changed
- Changed a signature of `open` function in a `rocksdb` module. `RocksDBOptions` should pass by the reference. (#369)
- `ValidatorState` in the `ServiceContext` replaced by the `ValidatorId`. (#366)
- `add_transaction` in the `ServiceContext` replaced by the `transaction_sender` which implements the `TransactionSend` trait. (#366)
- The `Node` constructor now requires `db` and `services` variables instead of `blockchain` instance. (#366)
- The `Blockchain` constructor now requires services keypair and an `ApiSender` instance. (#366)
- `mount_*_api` methods in `Blockchain` instance now do not require `ApiContext`. (#366)
- Rename method `last_height` to `height` in `Schema`. (#379)
- `last_block` now returns `Block` instead of `Option<Block>`. (#379)
- Replaced `rocksdb` commandline parameter to more generic `db-path`. (#376)
- Obsolete trait `HexValue` replaced by the `FromHex` and `ToHex` traits. (#372)
- Changed `Patch` and `Changes` from typedefs into opaque structures. (#371)
- Help text is displayed if required argument is not specified. (#390)

### Removed
- Removed `round` method from the `ServiceContext`. (#366)
- Removed redundant `FromRaw` trait. (#372)
- Removed redundant `current_height` method in `Schema`. (#379)

### Fixed
- Fixed `crate_authors!` macro usage, this macro can't return static string in new clap version. (#370)
- Fixed mistake in description of the height getter in the `ServiceContext`. (#366)
- Fixed #15 consensus on the threshold of 1/3 sleeping validators. (#388)

## 0.3 - 2017-11-02

### Added
- New events implementation based on the `tokio` with the separated queues for network events and timeouts and different threads for the network and node code (#300)
- Added a new index `SparseListIndex`. It is a list of items stored in sequential order. Similar to `ListIndex` but it may contain indexes without elements (#312)
- Implement `FromStr` and `ToString` traits for public sodium types (#318)
- Add a new macro `metric!` for collecting statistical information (#329)
- Make type `DBKey` public because it is used in `MapProof` (#306)

### Changed
- `RocksDB` is a default storage (#178)
- Field `events_pool_capacity` in `MemoryPoolConfig` replaced by the new `EventsPoolCapacity` configuration (#300)
- Changed a build method `new` and added a new build method `with_prefix` for indexes (#178)
- Changed a signature of `gen_prefix` function in a `schema` module (#178)
- `NodeBuilder` works with `ServiceFactory` as trait object instead (#357)
- Debug formatting for crypto types are improved (#353)
- Added description of deserialization error for message types (#337)
- Clarified `Transaction.info()` usage (#345)

### Removed
- Support of `LevelDB` is removed (#178)

### Fixed
- Fix the issue causing timeouts are ignored when the event pool is full (#300)
- Fix network failure due to incorrect processing of the incoming buffer (#322)

## 0.2 - 2017-09-13

### Added
- Add `RockDB` support (#273)
- Add `TimeoutAdjusterConfig`, `Constant` and `Dynamic` timeout adjusters (#256)
- Add stream hashing and signing: `HashStream` and `SignStream` (#254)
- Add new typedefs `Height` and `ValidatorId` (#262)
- Fields of `BlockInfo` and `TxInfo` are now public (#283)
- Public export of `PROOF_MAP_KEY_SIZE` constant (#270)

### Changed
- `MapProof` variant fields are renamed: `left_hash` and `right_hash` to `left_node` and
  `right_node` (#286)
- `RequestBlock` is renamed to `BlockRequest` and `Block` is renamed to `BlockResponse` (#287)
- All request messages are renamed: `RequestFoo` to `FooRequest` (#287)
- Improve log formatting (#291 #294)
- Make panic message during command line arguments parsing cleaner (#257)

### Fixed
- Fix network discover failure due to incorrect processing of the incoming buffer (#299)
- Fix snapshot behavior for `MemoryDB` (#292)
- Dissalow generate-testnet with 0 nodes (#258)

## 0.1.1 - 2017-09-13

### Fixed
- Fix segfault when `LevelDBSnapshot` is destroyed after `LevelDB` (#285)
- Fix panic during `BlockResponse` message processing if the transaction pool is full (#264)
- Fix panic during deseralizaion of malformed messages (#278 #297)

## 0.1 - 2017-07-17

The first release of Exonum.<|MERGE_RESOLUTION|>--- conflicted
+++ resolved
@@ -9,13 +9,10 @@
 
 ### Added
 - Added `patch` method to the `Fork` structure. (#393)
-<<<<<<< HEAD
+- Added a public `helthcheck` endpoint. (#405)
+- Added serialization support floating point types through special wrapper(`F32` and `F64`). This feature is hidden behind `float_serialize` gate. Note: special values (Infinity and NaN) aren't supported. (#384)
 - Added `StorageValue` implementation for `bool`. (#385)
 - Added `TransactionStatus` representing transaction execution status.
-=======
-- Added a public `helthcheck` endpoint. (#405)
-- Added serialization support floating point types through special wrapper(`F32` and `F64`). This feature is hidden behind `float_serialize` gate. Note: special values (Infinity and NaN) aren't supported. (#384)
->>>>>>> 8f020f71
 
 ### Changed
 - Changed iterators over `Patch` and `Changes` data into custom types instead of standard collection iterators. (#393)
